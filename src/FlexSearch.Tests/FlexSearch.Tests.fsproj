--- conflicted
+++ resolved
@@ -67,11 +67,8 @@
     <Compile Include="ScriptingTests.fs" />
     <Compile Include="IndexTests.fs" />
     <Compile Include="SearchTests.fs" />
-<<<<<<< HEAD
     <Compile Include="OrmTests.fs" />
-=======
     <Compile Include="QueryFunctionTests.fs" />
->>>>>>> 2015f4ba
     <Compile Include="ParserTests.fs" />
     <Compile Include="HandlerTests.fs" />
     <Compile Include="HttpTests.fs" />
