--- conflicted
+++ resolved
@@ -104,7 +104,7 @@
     
     /// Converts any object to a pretty printed string
     let toFormattedString (x : 'a) = sprintf "%A" x
-    
+            
     let sf1 = Printf.StringFormat<string -> string>
     let sf2 = Printf.StringFormat<string -> string -> string>
     let sf3 = Printf.StringFormat<string -> string -> string -> string>
@@ -112,33 +112,6 @@
  
 open MessageHelpers
 
-<<<<<<< HEAD
-type ValidationError = 
-    | GreaterThan of fieldName : string * lowerLimit : string * value : string
-    | LessThan of fieldName : string * upperLimit : string * value : string
-    | GreaterThanEqual of fieldName : string * lowerLimit : string * value : string
-    | LessThanEqual of fieldName : string * lowerLimit : string * value : string
-    | NotBlank of fieldName : string
-    | RegexMatch of fieldName : string * regexExpr : string
-    | KeyNotFound of key : string
-    | NotEmpty of fieldName : string
-    override this.ToString() = sprintf "%A" this
-    interface IMessage with
-        member this.LogProperty() = (MessageKeyword.Default, MessageLevel.Nothing)
-            
-        member this.OperationMessage() = 
-            match this with
-            | GreaterThan(fn, ll, v) -> sprintf "Field '%s' must be greater than %s, but found %s" fn ll v
-            | LessThan(fn, ul, v) -> sprintf "Field '%s' must be less than %s, but found %s" fn ul v
-            | GreaterThanEqual(fn, ll, v) -> 
-                sprintf "Field '%s' must be greater than or equal to %s, but found %s" fn ll v
-            | LessThanEqual(fn, ul, v) -> sprintf "Field '%s' must be less than or equal to %s, but found %s" fn ul v
-            | NotBlank(fn) -> sprintf "Field '%s' must not be blank" fn
-            | RegexMatch(fn, re) -> sprintf "Field '%s' must match Regex expression: %s" fn re
-            | KeyNotFound(key) -> sprintf "Key not found: %s" key
-            | NotEmpty(f) -> sprintf "Sequence must not be empty for field: %s" f
-            |> caseToMsg this
-=======
 [<AutoOpen>]
 module ValidationError =
     
@@ -149,6 +122,7 @@
     let private notBlank = sf1 "Field '%s' must not be blank"
     let private regexMatch = sf2 "Field '%s' must match Regex expression: %s"
     let private keyNotFound = sf1 "Key not found: %s"
+    let private notEmpty = sf1 "Sequence must not be empty for field: %s"
     
     type T = 
         | GreaterThan of fieldName : string * lowerLimit : string * value : string
@@ -158,20 +132,21 @@
         | NotBlank of fieldName : string
         | RegexMatch of fieldName : string * regexExpr : string
         | KeyNotFound of key : string
+        | NotEmpty of fieldName : string
         override this.ToString() = sprintf "%A" this
         interface IMessage with
             member this.LogProperty() = (MessageKeyword.Default, MessageLevel.Nothing)
             member this.OperationMessage() = 
                 match this with
-                | GreaterThan(fn, ll, v) -> sprintf greaterThan fn ll v
-                | LessThan(fn, ul, v) -> sprintf lessThan fn ul v
-                | GreaterThanEqual(fn, ll, v) -> sprintf greaterThanEqual fn ll v
-                | LessThanEqual(fn, ul, v) -> sprintf lessThanEqual fn ul v
-                | NotBlank(fn) -> sprintf notBlank fn
-                | RegexMatch(fn, re) -> sprintf regexMatch fn re
-                | KeyNotFound(key) -> sprintf keyNotFound key
+                    | GreaterThan(fn, ll, v) -> sprintf greaterThan fn ll v
+                    | LessThan(fn, ul, v) -> sprintf lessThan fn ul v
+                    | GreaterThanEqual(fn, ll, v) -> sprintf greaterThanEqual fn ll v
+                    | LessThanEqual(fn, ul, v) -> sprintf lessThanEqual fn ul v
+                    | NotBlank(fn) -> sprintf notBlank fn
+                    | RegexMatch(fn, re) -> sprintf regexMatch fn re
+                    | KeyNotFound(key) -> sprintf keyNotFound key
+                    | NotEmpty(f) -> sprintf notEmpty f
                 |> caseToMsg this
->>>>>>> 83888a4e
 
 [<AutoOpen>]
 module AnalysisMessage =
@@ -193,12 +168,12 @@
             member this.LogProperty() = (MessageKeyword.Node, MessageLevel.Verbose)
             member this.OperationMessage() = 
                 match this with
-                | TokenizerNotFound(an, tn) -> sprintf tokenizerNotFound tn an
-                | UnableToInitializeTokenizer(an, tn, m, exp) -> sprintf unableToInitializeTokenizer tn an m exp
-                | FilterNotFound(an, fn) -> sprintf filterNotFound fn an
-                | UnableToInitializeFilter(an, fn, m, exp) -> sprintf unableToInitializeFilter fn an m exp
-                | AnalyzerBuilder(an, m, e) -> sprintf analyzerBuilder an m e
-                | AnalyzerNotFound(a) -> sprintf analyzerNotFound a
+                    | TokenizerNotFound(an, tn) -> sprintf tokenizerNotFound tn an
+                    | UnableToInitializeTokenizer(an, tn, m, exp) -> sprintf unableToInitializeTokenizer tn an m exp
+                    | FilterNotFound(an, fn) -> sprintf filterNotFound fn an
+                    | UnableToInitializeFilter(an, fn, m, exp) -> sprintf unableToInitializeFilter fn an m exp
+                    | AnalyzerBuilder(an, m, e) -> sprintf analyzerBuilder an m e
+                    | AnalyzerNotFound(a) -> sprintf analyzerNotFound a
                 |> caseToMsg this
 
 [<AutoOpen>]
@@ -231,17 +206,17 @@
             member this.LogProperty() = (MessageKeyword.Index, MessageLevel.Error)
             member this.OperationMessage() = 
                 match this with
-                | InvalidPropertyName(fn, v) -> sprintf invalidPropertyName fn v
-                | AnalyzerIsMandatory(fn) -> sprintf analyzerIsMandatory fn
-                | DuplicateFieldValue(gn, fn) -> sprintf duplicateFieldValue fn gn
-                | ScriptNotFound(sn, fn) -> sprintf scriptNotFound sn fn
-                | ResourceNotFound(rn, rt) -> sprintf resourceNotFound rn rt
-                | UnSupportedSimilarity(s) -> sprintf unSupportedSimilarity s
-                | UnSupportedIndexVersion(i) -> sprintf unSupportedIndexVersion i
-                | UnsupportedDirectoryType(d) -> sprintf unsupportedDirectoryType d
-                | UnSupportedFieldType(fn, ft) -> sprintf unSupportedFieldType fn ft
-                | ScriptCannotBeCompiled(sn, e) -> sprintf scriptCannotBeCompiled sn e
-                | AnalyzerNotSupportedForFieldType(f, a) -> sprintf analyzerNotSupportedForFieldType f a
+                    | InvalidPropertyName(fn, v) -> sprintf invalidPropertyName fn v
+                    | AnalyzerIsMandatory(fn) -> sprintf analyzerIsMandatory fn
+                    | DuplicateFieldValue(gn, fn) -> sprintf duplicateFieldValue fn gn
+                    | ScriptNotFound(sn, fn) -> sprintf scriptNotFound sn fn
+                    | ResourceNotFound(rn, rt) -> sprintf resourceNotFound rn rt
+                    | UnSupportedSimilarity(s) -> sprintf unSupportedSimilarity s
+                    | UnSupportedIndexVersion(i) -> sprintf unSupportedIndexVersion i
+                    | UnsupportedDirectoryType(d) -> sprintf unsupportedDirectoryType d
+                    | UnSupportedFieldType(fn, ft) -> sprintf unSupportedFieldType fn ft
+                    | ScriptCannotBeCompiled(sn, e) -> sprintf scriptCannotBeCompiled sn e
+                    | AnalyzerNotSupportedForFieldType(f, a) -> sprintf analyzerNotSupportedForFieldType f a
                 |> caseToMsg this
 
 type SearchMessage = 
@@ -471,7 +446,7 @@
         | MessageKeyword.Plugin, MessageLevel.Verbose -> logger.PluginVerbose
         | _, MessageLevel.Nothing -> logNothing 
         | _, _ -> logNothing
-         
+       
     let log (message: IMessage) =
         match message.LogProperty() with
         | _, MessageLevel.Nothing -> ()
@@ -495,12 +470,12 @@
         logMethod(keyword, level)(String.Empty, msg, String.Empty)
     
     /// This is an general exception logging method. This should only be used in limited cases
-    /// where there is no specific message available to log the error.
+    /// where there is no specific message available to log the error.    
     static member Log(ex: Exception, keyword : MessageKeyword, level: MessageLevel) =
         logMethod(keyword, level)("Generic", sprintf "%s \n%s" ex.Message (exceptionPrinter ex), String.Empty)
 
     /// This is an general exception logging method. This should only be used in limited cases
-    /// where there is no specific message available to log the error.
+    /// where there is no specific message available to log the error.    
     static member Log(msg: string, ex: Exception, keyword : MessageKeyword, level: MessageLevel) =
         logMethod(keyword, level)("Generic", sprintf "%s \n%s" msg (exceptionPrinter ex), String.Empty)
 
